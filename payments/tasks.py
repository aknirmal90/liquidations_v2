--- conflicted
+++ resolved
@@ -83,14 +83,10 @@
             num_users = len(set([c[0] for c in liquidation_candidates]))
             total_profit = sum([float(c[6]) for c in liquidation_candidates])
 
-<<<<<<< HEAD
             # Get detection timestamp for execution tracking
             detection_timestamp = int(datetime.now().timestamp())
 
             # Step 5: Send SimplePush notification
-=======
-            # Step 4: Send SimplePush notification
->>>>>>> a8ac528b
             self._send_notification(liquidation_candidates, updated_assets)
 
             # Step 6: Trigger liquidation execution
